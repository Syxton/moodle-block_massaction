--- conflicted
+++ resolved
@@ -93,13 +93,11 @@
 
         if ($this->page->user_is_editing()) {
             $blockcontext = context_block::instance($this->instance->id);
-<<<<<<< HEAD
-=======
+
             if (!has_capability('block/massaction:use', $blockcontext)) {
                 $this->content->text = get_string('nopermissions', 'error', get_string('massaction:use', 'block_massaction'));
                 return $this->content;
             }
->>>>>>> 003273a7
 
             $applicableformatkey = 'course-view-' . $COURSE->format;
             $iscoursecompatible = in_array($applicableformatkey, array_keys($this->applicable_formats()))
