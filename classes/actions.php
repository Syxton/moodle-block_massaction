<?php
// This file is part of Moodle - http://moodle.org/
//
// Moodle is free software: you can redistribute it and/or modify
// it under the terms of the GNU General Public License as published by
// the Free Software Foundation, either version 3 of the License, or
// (at your option) any later version.
//
// Moodle is distributed in the hope that it will be useful,
// but WITHOUT ANY WARRANTY; without even the implied warranty of
// MERCHANTABILITY or FITNESS FOR A PARTICULAR PURPOSE.  See the
// GNU General Public License for more details.
//
// You should have received a copy of the GNU General Public License
// along with Moodle.  If not, see <http://www.gnu.org/licenses/>.

/**
 * actions class: Utility class providing methods for actions performed by the massaction block.
 *
 * @package    block_massaction
 * @copyright  2021 ISB Bayern
 * @author     Philipp Memmel
 * @license    http://www.gnu.org/copyleft/gpl.html GNU GPL v3 or later
 */

namespace block_massaction;

use base_plan_exception;
use base_setting_exception;
use block_massaction\form\course_select_form;
use block_massaction\form\section_select_form;
use coding_exception;
use context_course;
use core\event\course_module_updated;
use core\task\manager;
use core_course\task\content_notification_task;
use dml_exception;
use moodle_exception;
use require_login_exception;
use required_capability_exception;
use restore_controller_exception;

/**
 * Block actions class.
 *
 * @copyright  2021 ISB Bayern
 * @author     Philipp Memmel
 * @license    http://www.gnu.org/copyleft/gpl.html GNU GPL v3 or later
 */
class actions {
    /**
     * Helper function to perform indentation/outdentation.
     *
     * @param array $modules list of module records to modify
     * @param int $amount 1 for indent, -1 for outdent, other values are not permitted
     * @throws dml_exception if database write fails
     */
    public static function adjust_indentation(array $modules, int $amount): void {
        global $DB;
        if (empty($modules) || abs($amount) != 1) {
            return;
        }

        $courseid = reset($modules)->course;

        foreach ($modules as $cm) {
            $cm->indent += $amount;
            // Respect indentation limits like in course/lib.php#1824 and course/lib.php#1825.
            if ($cm->indent < 0 || $cm->indent > 16) {
                continue;
            }

            $DB->set_field('course_modules', 'indent', $cm->indent, ['id' => $cm->id]);
        }
        rebuild_course_cache($courseid);
    }

    /**
     * Helper function to set visibility of modules.
     *
     * @param array $modules list of module records to modify
     * @param bool $visible true to show, false to hide
     * @param bool $visibleonpage false if you want the modules to be available ($visible has to be true), but not visible for
     *  students on the course page
     * @throws coding_exception
     */
    public static function set_visibility(array $modules, bool $visible, bool $visibleonpage = true): void {
        global $CFG;
        require_once($CFG->dirroot . '/course/lib.php');

        if (empty($modules)) {
            return;
        }

        foreach ($modules as $cm) {
            if ($visible && !$visibleonpage) {
                // We want to set the visibility to 'available, but hidden', but have to respect the global config and
                // the course format config.
                if (empty($CFG->allowstealth)) {
                    // We silently ignore this course module it must not be set to 'available, but not visible on course page'.
                    continue;
                }
            }

            // We here also cover the case of a hidden section. In this case moodle only uses the attribute 'visible' to determine,
            // if a course module is completely hidden ('visible' => 0) or 'available, but not visible on course page'
            // ('visible' => 1). The attribute 'visibleonpage' is being ignored, so we can pass it along anyway.
            // Because of this in case of a hidden section both actions ('show' and 'make available') lead to the same result:
            // 'available, but not visible on course page'.

            $visibleint = $visible ? 1 : 0;
            $visibleonpageint = $visibleonpage ? 1 : 0;
            if (set_coursemodule_visible($cm->id, $visibleint, $visibleonpageint)) {
                course_module_updated::create_from_cm(get_coursemodule_from_id(false, $cm->id))->trigger();
            }
        }
    }

    /**
     * Helper function for duplicating multiple course modules.
     *
     * @param array $modules list of module records to duplicate
     * @param int $sectionnumber section to which the modules should be moved, false if same section as original
     * @throws moodle_exception if we cannot find the course the given modules belong to
     * @throws require_login_exception if we cannot determine the correct context
     * @throws restore_controller_exception If there is an error while duplicating
     */
    public static function duplicate(array $modules, $sectionnumber = false): void {
        global $CFG, $DB;
        require_once($CFG->dirroot . '/course/lib.php');
        require_once($CFG->dirroot . '/lib/modinfolib.php');
        if (empty($modules) || !reset($modules)
            || !property_exists(reset($modules), 'course')) {
            return;
        }

        $courseid = reset($modules)->course;

        // Needed to set the correct context.
        require_login($courseid);

        $modinfo = get_fast_modinfo($courseid);

        $idsincourseorder = self::sort_course_order($modules);

        // We now duplicate the modules in the order they have in the course. That way the duplicated modules will be correctly
        // sorted by their id:
        // Let order of mods in a section be mod1, mod2, mod3, mod4, mod5. If we duplicate mod2, mod4, the order afterwards will be
        // mod1, mod2, mod3, mod4, mod5, mod2(dup), mod4(dup).
<<<<<<< HEAD
        $duplicatedmods = [];
        $targetformat = course_get_format($courseid);
        $sectionsrestricted = massactionutils::get_restricted_sections($courseid, $targetformat->get_format());
        foreach ($idsincourseorder as $cmid) {
            $cm = $modinfo->get_cm($cmid);
            // Not duplicated if the section is restricted.
            if (in_array($cm->sectionnum, $sectionsrestricted)) {
                throw new moodle_exception('sectionrestricted', 'block_massaction');
            }
            $duplicatedmod = duplicate_module($modinfo->get_course(), $modinfo->get_cm($cmid));
=======
        $cms = [];
        $errors = [];
        foreach ($idsincourseorder as $cmid) {
            try {
                $duplicatedmod = duplicate_module($modinfo->get_course(), $modinfo->get_cm($cmid));
            } catch (\Exception $e) {
                $errors[$cmid] = 'cmid:' . $cmid . '(' . $e->getMessage() . ')';
                $event = \block_massaction\event\course_modules_duplicated_failed::create([
                    'context' => \context_course::instance($courseid),
                    'other' => [
                        'cmid' => $cmid,
                        'error' => $errors[$cmid],
                    ],
                ]);
                $event->trigger();
                continue;
            }
            $cms[$cmid] = $duplicatedmod->id;
>>>>>>> 29154bdd
            $duplicatedmods[] = $duplicatedmod;
        }

        // Refetch course structure now including the duplicated modules.
        $modinfo = get_fast_modinfo($courseid);
        foreach ($duplicatedmods as $duplicatedmod) {
            if ($sectionnumber === false) {
                $section = $modinfo->get_section_info($duplicatedmod->sectionnum);
            } else { // Duplicate to a specific section.
                // Verify target.
                if (!$section = $DB->get_record('course_sections', array('course' => $courseid, 'section' => $sectionnumber))) {
                    throw new moodle_exception('sectionnotexist', 'block_massaction');
                }
            }

            // Move each module to the end of their section.
            moveto_module($duplicatedmod, $section);
        }
        $event = \block_massaction\event\course_modules_duplicated::create([
            'context' => \context_course::instance($courseid),
            'other' => [
                'cms' => $cms,
                'failed' => array_keys($errors),
            ],
        ]);
        $event->trigger();
    }

    /**
     * Duplicates multiple modules to a specified target course into a specified target section.
     *
     * @param array $modules Array of course module records
     * @param int $targetcourseid course id of the course to duplicate the modules to
     * @param int $sectionnum section number of the section where the modules should be duplicated to. The default is -1 which
     *  means that the duplicated modules will appear in the section they have in the source course. If these sections do not exist
     *  they will be added to the target course.
     *
     * @throws coding_exception
     * @throws restore_controller_exception
     * @throws base_setting_exception
     * @throws base_plan_exception
     * @throws moodle_exception
     */
    public static function duplicate_to_course(array $modules, int $targetcourseid, int $sectionnum = -1): void {
        global $CFG;
        require_once($CFG->dirroot . '/course/lib.php');
        require_once($CFG->dirroot . '/lib/modinfolib.php');
        if (empty($modules) || !reset($modules)
            || !property_exists(reset($modules), 'course')) {
            return;
        }
        $sourcecourseid = reset($modules)->course;
        $sourcecoursecontext = context_course::instance($sourcecourseid);
        $targetcoursecontext = context_course::instance($targetcourseid);

        if (!has_capability('moodle/backup:backuptargetimport', $sourcecoursecontext)) {
            throw new required_capability_exception($sourcecoursecontext,
                'moodle/backup:backuptargetimport', 'nocaptobackup', 'block_massaction');
        }
        if (!has_capability('moodle/restore:restoretargetimport', $targetcoursecontext)) {
            throw new required_capability_exception($targetcoursecontext,
                'moodle/restore:restoretargetimport', 'nocaptorestore', 'block_massaction');
        }

        $sourcemodinfo = get_fast_modinfo($sourcecourseid);
        $targetmodinfo = get_fast_modinfo($targetcourseid);
        $targetformat = course_get_format($targetmodinfo->get_course());
        $targetsectionnum = $targetformat->get_last_section_number();

        $canaddsection = has_capability('moodle/course:update', context_course::instance($targetcourseid));

        // If a new section has been specified, we create one.
        if ($sectionnum > $targetsectionnum) {
            // No permissions to add section.
            if (!$canaddsection) {
                return;
            }

            $targetformatopt = $targetformat->get_format_options();
            // No course format setting or no orphaned sections exist.
            if (!isset($targetformatopt['numsections']) || !($targetformatopt['numsections'] < $targetsectionnum)) {
                course_create_section($targetcourseid);
            }

            // Update course format setting to prevent new orphaned sections.
            if (isset($targetformatopt['numsections'])) {
                update_course((object)array('id' => $targetcourseid, 'numsections' => $targetformatopt['numsections'] + 1));
            }

            // Make sure new sectionnum is set accurately.
            $sectionnum = $targetsectionnum + 1;
        }

        if ($sectionnum == -1) {
            // In case no target section is specified we make sure that enough sections in the target course exist before
            // duplicating, so each course module will be restored to the section number it has in the source course.
            $srcmaxsectionnum = max(array_map(function($mod) use ($sourcemodinfo) {
                return $sourcemodinfo->get_cm($mod->id)->sectionnum;
            }, $modules));

            // If target course needs sections added but user does not have permission.
            if ($srcmaxsectionnum > $targetsectionnum && !$canaddsection) {
                return; // No permission to add section.
            }

            // Add sections if needed.
            course_create_sections_if_missing($targetcourseid, $srcmaxsectionnum);

            // Update course format setting to prevent orphaned sections.
            $targetformatopt = $targetformat->get_format_options();
            if (isset($targetformatopt['numsections']) && $targetformatopt['numsections'] < $srcmaxsectionnum) {
                update_course((object)array('id' => $targetcourseid, 'numsections' => $srcmaxsectionnum));
            }
        }

        $idsincourseorder = self::sort_course_order($modules);
        // We now duplicate the modules in the order they have in the course. That way the duplicated modules will be correctly
        // sorted by their id:
        // Let order of mods in a section be mod1, mod2, mod3, mod4, mod5. If we duplicate mod2, mod4, the order afterwards will be
        // mod1, mod2, mod3, mod4, mod5, mod2(dup), mod4(dup).
        $duplicatedmods = [];
<<<<<<< HEAD
        $sourceformat = course_get_format($sourcecourseid);
        $sourcesectionsrestricted = massactionutils::get_restricted_sections($sourcecourseid, $sourceformat->get_format());
        foreach ($idsincourseorder as $cmid) {
            $sourcecm = $sourcemodinfo->get_cm($cmid);
            // Not duplicated if the section is restricted.
            if (in_array($sourcecm->sectionnum, $sourcesectionsrestricted)) {
                throw new moodle_exception('sectionrestricted', 'block_massaction');
            }
            $duplicatedmod = massactionutils::duplicate_cm_to_course($targetmodinfo->get_course(), $sourcecm);
=======
        $cms = [];
        $errors = [];
        foreach ($idsincourseorder as $cmid) {
            try {
                $duplicatedmod = massactionutils::duplicate_cm_to_course($targetmodinfo->get_course(),
                    $sourcemodinfo->get_cm($cmid));
            } catch (\Exception $e) {
                $errors[$cmid] = 'cmid:' . $cmid . '(' . $e->getMessage() . ')';
                $event = \block_massaction\event\course_modules_duplicated_failed::create([
                    'context' => \context_course::instance($sourcecourseid),
                    'other' => [
                        'cmid' => $cmid,
                        'error' => $errors[$cmid],
                    ],
                ]);
                $event->trigger();
                continue;
            }
            $cms[$cmid] = $duplicatedmod;
>>>>>>> 29154bdd
            $duplicatedmods[] = $duplicatedmod;
        }

        // We need to reload new course structure.
        $targetmodinfo = get_fast_modinfo($targetcourseid);
        $targetsection = $targetmodinfo->get_section_info($sectionnum);
        if ($sectionnum != -1) {
            // A target section has been specified, so we have to move the course modules.
            foreach ($duplicatedmods as $modid) {
                moveto_module($targetmodinfo->get_cm($modid), $targetsection);
            }
        }
        $event = \block_massaction\event\course_modules_duplicated::create([
            'context' => \context_course::instance($sourcecourseid),
            'other' => [
                'cms' => $cms,
                'failed' => array_keys($errors),
            ],
        ]);
        $event->trigger();
    }

    /**
     * Prints the course select form.
     *
     * @param course_select_form $courseselectform
     * @return void
     */
    public static function print_course_select_form(course_select_form $courseselectform): void {
        global $OUTPUT;
        // Show the course selector.
        echo $OUTPUT->header();
        echo $OUTPUT->box_start('generalbox block-massaction-courseselectbox', 'block_massaction-course-select-box');
        $courseselectform->display();
        echo $OUTPUT->box_end();
        echo $OUTPUT->footer();
    }

    /**
     * Prints the section select form.
     *
     * @param section_select_form $sectionselectform
     * @return void
     */
    public static function print_section_select_form(section_select_form $sectionselectform): void {
        global $OUTPUT;
        // Show the section selector.
        echo $OUTPUT->header();
        echo $OUTPUT->box_start('generalbox block-massaction-sectionselectbox', 'block_massaction-section-select-box');
        $sectionselectform->display();
        echo $OUTPUT->box_end();
        echo $OUTPUT->footer();
    }

    /**
     * Print out the list of course-modules to be deleted for confirmation.
     *
     * @param array $modules the modules which should be deleted
     * @param string $massactionrequest the request to pass through for deleting
     * @param int $instanceid the instanceid
     * @param string $returnurl the url we return to when canceling the confirmation page
     * @throws coding_exception
     * @throws dml_exception if we can't read from the database
     * @throws moodle_exception if we have invalid params or moodle url creation fails
     * @throws require_login_exception
     * @throws required_capability_exception
     */
    public static function print_deletion_confirmation(array $modules, string $massactionrequest,
        int $instanceid, string $returnurl): void {
        global $DB, $PAGE, $OUTPUT, $CFG;
        $modulelist = [];

        $idsincourseorder = self::sort_course_order($modules);

        foreach ($idsincourseorder as $cmid) {
            if (!$cm = get_coursemodule_from_id('', $cmid, 0, true)) {
                throw new moodle_exception('invalidcoursemodule');
            }

            if (!$course = $DB->get_record('course', ['id' => $cm->course])) {
                throw new moodle_exception('invalidcourseid');
            }

            $context = context_course::instance($course->id);
            require_capability('moodle/course:manageactivities', $context);
            $modulelist[] = ['moduletype' => get_string('modulename', $cm->modname), 'modulename' => $cm->name];
        }

        $optionsonconfirm = [
            'instance_id' => $instanceid,
            'return_url' => $returnurl,
            'request' => $massactionrequest,
            'del_confirm' => 1
        ];
        $optionsoncancel = ['id' => $cm->course];

        $strdelcheck = get_string('deletecheck', 'block_massaction');

        require_login($course->id);
        $PAGE->set_url(new \moodle_url('/blocks/massaction/action.php'));
        $PAGE->set_title($strdelcheck);
        $PAGE->set_heading($course->fullname);
        $PAGE->navbar->add($strdelcheck);
        echo $OUTPUT->header();

        // Render the content.
        $content = $OUTPUT->render_from_template('block_massaction/deletionconfirm',
            ['modules' => $modulelist]);

        echo $OUTPUT->box_start('noticebox');
        $formcontinue =
            new \single_button(new \moodle_url("{$CFG->wwwroot}/blocks/massaction/action.php", $optionsonconfirm),
                get_string('delete'), 'post');
        $formcancel =
            new \single_button(new \moodle_url("{$CFG->wwwroot}/course/view.php?id={$course->id}", $optionsoncancel),
                get_string('cancel'), 'get');
        echo $OUTPUT->confirm($content, $formcontinue, $formcancel);
        echo $OUTPUT->box_end();
        echo $OUTPUT->footer();
    }

    /**
     * Perform the actual deletion of the selected course modules.
     *
     * @param array $modules
     * @throws coding_exception
     * @throws dml_exception if we cannot read from database
     * @throws moodle_exception
     */
    public static function perform_deletion(array $modules): void {
        global $CFG, $DB;
        require_once($CFG->dirroot . '/course/lib.php');

        foreach ($modules as $cm) {
            if (!$cm = get_coursemodule_from_id('', $cm->id, 0, true)) {
                new moodle_exception('invalidcoursemodule');
            }

            if (!$DB->get_record('course', array('id' => $cm->course))) {
                throw new moodle_exception('invalidcourseid');
            }

            $modlib = $CFG->dirroot . '/mod/' . $cm->modname . '/lib.php';

            if (file_exists($modlib)) {
                require_once($modlib);
            } else {
                new moodle_exception('modulemissingcode', '', '', $modlib);
            }

            course_delete_module($cm->id, true);
        }
    }

    /**
     * Bulk function to show/hide the description of selected course modules on the course page.
     *
     * @param array $modules the course module records to change the showdescription flag
     * @param bool $showdescription true if description should be shown, false otherwise
     * @return void
     * @throws dml_exception
     * @throws moodle_exception if course modules cannot be found
     */
    public static function show_description(array $modules, bool $showdescription): void {
        global $DB;
        if (empty($modules)) {
            return;
        }
        $showdescriptionbit = $showdescription ? 1 : 0;

        $modinfo = get_fast_modinfo(reset($modules)->course);
        foreach ($modules as $cm) {
            if (is_null($modinfo->get_cm($cm->id)->url)) {
                // In case of course modules like 'label', we must not do anything.
                continue;
            }
            if ($cmrecord = $DB->get_record('course_modules', ['id' => $cm->id])) {
                if (intval($cmrecord->showdescription) !== $showdescriptionbit) {
                    $updatedata = new \stdClass();
                    $updatedata->id = $cm->id;
                    $updatedata->showdescription = $showdescriptionbit;
                    $DB->update_record('course_modules', $updatedata);
                    \course_modinfo::purge_course_module_cache($cm->course, $cm->id);
                }
            } else {
                throw new moodle_exception('Could not find course module with id ' . $cm->id);
            }
        }
    }

    /**
     * Send content changed notification for multiple course modules.
     *
     * @param array $modules the modules for which a notification should be sent
     * @throws coding_exception
     * @throws dml_exception if we cannot read from database
     * @throws moodle_exception if wrong module ids are being passed
     */
    public static function send_content_changed_notifications(array $modules): void {
        global $DB, $USER;
        foreach ($modules as $cm) {
            if (!$cm = get_coursemodule_from_id('', $cm->id, 0, true)) {
                throw new moodle_exception('invalidcoursemodule');
            }

            if (!$course = $DB->get_record('course', ['id' => $cm->course])) {
                throw new moodle_exception('invalidcourseid');
            }

            // Schedule adhoc task for delivering the course content updated notifications. Unfortunately, there is no core lib
            // function for this, so we have to c&p from modlib.php#393 (11.06.2022).
            // We keep in sync with the functionality there: If a course module is hidden from course page, but available, it will
            // trigger a notification.
            if ($course->visible && $cm->visible) {
                $adhoctask = new content_notification_task();
                // Apparently 'update' just is used to show if the mod is either 'new' or 'updated' in the message which is
                // being sent. As all modules we handle with block_massaction already exist we can safely set 'update' to 1 which
                // means that the message will read 'course module updated' instead of 'new course module added'.
                $adhoctask->set_custom_data(
                    ['update' => 1, 'cmid' => $cm->id, 'courseid' => $course->id, 'userfrom' => $USER->id]);
                $adhoctask->set_component('course');
                manager::queue_adhoc_task($adhoctask, true);
            }
        }
    }

    /**
     * Move the selected course modules to another section.
     *
     * @param array $modules the modules to be moved
     * @param int $target ID of the section to move to
     * @throws coding_exception
     * @throws dml_exception if we cannot read from database
     * @throws moodle_exception if we have invalid parameters
     */
    public static function perform_moveto(array $modules, int $target): void {
        global $CFG, $DB;
        require_once($CFG->dirroot . '/course/lib.php');

        $idsincourseorder = self::sort_course_order($modules);
        if (!empty($idsincourseorder)) {
            $targetformat = course_get_format(reset($modules)->course);
            $sectionsrestricted = massactionutils::get_restricted_sections(reset($modules)->course, $targetformat->get_format());
        }

        foreach ($idsincourseorder as $cmid) {
            if (!$cm = get_coursemodule_from_id('', $cmid, 0, true)) {
                throw new moodle_exception('invalidcoursemodule');
            }

            // Verify target.
            if (!$section = $DB->get_record('course_sections', array('course' => $cm->course, 'section' => $target))) {
                throw new moodle_exception('sectionnotexist', 'block_massaction');
            }

            // Not moving if the section is restricted.
            if (in_array($cm->sectionnum, $sectionsrestricted)) {
                throw new moodle_exception('sectionrestricted', 'block_massaction');
            }

            // Move each module to the end of their section.
            moveto_module($cm, $section);
        }
    }

    /**
     * Return modules in the order they are listed in the course.
     *
     * @param array $modules the modules to be sorted
     * @return array $idsincourseorder the modules in the order they are listed in the course
     */
    private static function sort_course_order(array $modules): array {
        if (empty($modules)) {
            return [];
        }

        $courseid = reset($modules)->course;

        $modinfo = get_fast_modinfo($courseid);

        // We extract the order of modules across all sections.
        $sections = $modinfo->get_sections();
        $idsincourseorder = [];
        // We "flatmap" all the module ids, section after section with the given order of the modules in their section.
        foreach ($sections as $modids) {
            $idsincourseorder = array_merge($idsincourseorder, $modids);
        }

        // We filter all modules: After that only the modules which should be duplicated are being left.
        $idsincourseorder = array_filter($idsincourseorder, function($cmid) use ($modules) {
            return in_array($cmid, array_map(function($cm) {
                return $cm->id;
            }, $modules));
        });

        return $idsincourseorder;
    }
}<|MERGE_RESOLUTION|>--- conflicted
+++ resolved
@@ -147,7 +147,8 @@
         // sorted by their id:
         // Let order of mods in a section be mod1, mod2, mod3, mod4, mod5. If we duplicate mod2, mod4, the order afterwards will be
         // mod1, mod2, mod3, mod4, mod5, mod2(dup), mod4(dup).
-<<<<<<< HEAD
+        $cms = [];
+        $errors = [];
         $duplicatedmods = [];
         $targetformat = course_get_format($courseid);
         $sectionsrestricted = massactionutils::get_restricted_sections($courseid, $targetformat->get_format());
@@ -157,11 +158,7 @@
             if (in_array($cm->sectionnum, $sectionsrestricted)) {
                 throw new moodle_exception('sectionrestricted', 'block_massaction');
             }
-            $duplicatedmod = duplicate_module($modinfo->get_course(), $modinfo->get_cm($cmid));
-=======
-        $cms = [];
-        $errors = [];
-        foreach ($idsincourseorder as $cmid) {
+
             try {
                 $duplicatedmod = duplicate_module($modinfo->get_course(), $modinfo->get_cm($cmid));
             } catch (\Exception $e) {
@@ -177,7 +174,6 @@
                 continue;
             }
             $cms[$cmid] = $duplicatedmod->id;
->>>>>>> 29154bdd
             $duplicatedmods[] = $duplicatedmod;
         }
 
@@ -299,20 +295,17 @@
         // Let order of mods in a section be mod1, mod2, mod3, mod4, mod5. If we duplicate mod2, mod4, the order afterwards will be
         // mod1, mod2, mod3, mod4, mod5, mod2(dup), mod4(dup).
         $duplicatedmods = [];
-<<<<<<< HEAD
+        $cms = [];
+        $errors = [];
         $sourceformat = course_get_format($sourcecourseid);
         $sourcesectionsrestricted = massactionutils::get_restricted_sections($sourcecourseid, $sourceformat->get_format());
         foreach ($idsincourseorder as $cmid) {
-            $sourcecm = $sourcemodinfo->get_cm($cmid);
+          $sourcecm = $sourcemodinfo->get_cm($cmid);
             // Not duplicated if the section is restricted.
             if (in_array($sourcecm->sectionnum, $sourcesectionsrestricted)) {
                 throw new moodle_exception('sectionrestricted', 'block_massaction');
             }
-            $duplicatedmod = massactionutils::duplicate_cm_to_course($targetmodinfo->get_course(), $sourcecm);
-=======
-        $cms = [];
-        $errors = [];
-        foreach ($idsincourseorder as $cmid) {
+   
             try {
                 $duplicatedmod = massactionutils::duplicate_cm_to_course($targetmodinfo->get_course(),
                     $sourcemodinfo->get_cm($cmid));
@@ -329,7 +322,6 @@
                 continue;
             }
             $cms[$cmid] = $duplicatedmod;
->>>>>>> 29154bdd
             $duplicatedmods[] = $duplicatedmod;
         }
 
