--- conflicted
+++ resolved
@@ -25,11 +25,7 @@
         "sections": {
             "number": "0",
             "title": "Test"
-<<<<<<< HEAD
-        }    
-=======
         }
->>>>>>> beda7a24
     }
 }}
 <select id="block-massaction-control-section-list-moveto"
